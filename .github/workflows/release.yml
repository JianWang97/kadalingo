name: Release

on:
<<<<<<< HEAD

=======
  push:
    branches:
      - main
>>>>>>> 30431837
  workflow_dispatch:  # 允许手动触发
    inputs:
      version:
        description: '版本号 (例如: v1.0.0)'
        required: true
        default: 'v1.0.0'
        type: string

jobs:
  release:
    runs-on: windows-latest  # 使用 Windows 环境构建 exe 文件
    environment: cloudfare
    permissions:
      contents: write  # 需要写权限来创建 release
      actions: read    # 读取actions权限
    steps:
      - name: Checkout code
        uses: actions/checkout@v4
        with:
          fetch-depth: 0  # 获取完整的 git 历史记录
      
      - name: Setup Node.js
        uses: actions/setup-node@v4
        with:
          node-version: '22'
          cache: 'npm'

      - name: Check package.json version
        id: check_version
        shell: pwsh
        run: |
          # 读取 package.json 中的版本号
          $packageJson = Get-Content -Path "package.json" -Raw | ConvertFrom-Json
          $currentVersion = $packageJson.version
          $tagName = "v$currentVersion"
          
          echo "Current package.json version: $currentVersion"
          echo "Tag name: $tagName"
          
          # 检查该版本的 tag 是否已经存在
          $tagExists = $false
          echo "Checking if tag $tagName exists..."
          
          # 使用 git tag -l 来检查标签是否存在，这种方式更可靠
          $existingTag = git tag -l $tagName
          if ($existingTag -eq $tagName) {
            $tagExists = $true
            echo "Tag $tagName exists"
          } else {
            echo "Tag $tagName does not exist"
          }
          
          # 输出调试信息
          echo "Tag exists: $tagExists"
          echo "All existing tags:"
          git tag -l "v*" | Sort-Object | Select-Object -Last 5
          
          # 如果是手动触发，则允许继续
          if ("${{ github.event_name }}" -eq "workflow_dispatch") {
            echo "Manual trigger - proceeding with release"
            echo "should_release=true" >> $env:GITHUB_OUTPUT
          } elseif ($tagExists) {
            echo "Tag $tagName already exists - skipping release"
            echo "should_release=false" >> $env:GITHUB_OUTPUT
          } else {
            echo "New version detected - proceeding with release"
            echo "should_release=true" >> $env:GITHUB_OUTPUT
          }
          
          echo "current_version=$currentVersion" >> $env:GITHUB_OUTPUT
          echo "tag_name=$tagName" >> $env:GITHUB_OUTPUT
          echo "tag_exists=$($tagExists.ToString().ToLower())" >> $env:GITHUB_OUTPUT
      
      - name: Install dependencies
        if: steps.check_version.outputs.should_release == 'true'
        run: npm ci
        
      - name: Build application
        if: steps.check_version.outputs.should_release == 'true'
        run: npm run build
        env:
          GH_TOKEN: ${{ secrets.GITHUB_TOKEN }}
      
      - name: List build output (debug)
        if: steps.check_version.outputs.should_release == 'true'
        run: dir build
        
      - name: Extract version from tag or input
        if: steps.check_version.outputs.should_release == 'true'
        id: get_version
        shell: pwsh
        run: |
          if ("${{ github.event_name }}" -eq "workflow_dispatch") {
            $version = "${{ github.event.inputs.version }}" -replace '^v', ''
            $tag_name = "${{ github.event.inputs.version }}"
            echo "version=$version" >> $env:GITHUB_OUTPUT
            echo "tag_name=$tag_name" >> $env:GITHUB_OUTPUT
            echo "Manual trigger with version: $tag_name"
          } else {
            # 使用从 package.json 读取的版本
            $version = "${{ steps.check_version.outputs.current_version }}"
            $tag_name = "${{ steps.check_version.outputs.tag_name }}"
            echo "version=$version" >> $env:GITHUB_OUTPUT
            echo "tag_name=$tag_name" >> $env:GITHUB_OUTPUT
            echo "Package.json version: $tag_name"
          }
      - name: Create tag for manual trigger
        if: github.event_name == 'workflow_dispatch' && steps.check_version.outputs.should_release == 'true'
        run: |
          git config --local user.email "action@github.com"
          git config --local user.name "GitHub Action"
          git tag ${{ steps.get_version.outputs.tag_name }}
          git push origin ${{ steps.get_version.outputs.tag_name }}
        env:
          GITHUB_TOKEN: ${{ secrets.GITHUB_TOKEN }}
          
      - name: Create tag for package version update
        if: github.event_name == 'push' && github.ref == 'refs/heads/main' && steps.check_version.outputs.should_release == 'true'
        run: |
          git config --local user.email "action@github.com"
          git config --local user.name "GitHub Action"
          git tag ${{ steps.check_version.outputs.tag_name }}
          git push origin ${{ steps.check_version.outputs.tag_name }}
        env:
          GITHUB_TOKEN: ${{ secrets.GITHUB_TOKEN }}
          
      - name: Create Release
        if: steps.check_version.outputs.should_release == 'true'
        uses: softprops/action-gh-release@v2
        with:
          tag_name: ${{ steps.get_version.outputs.tag_name }}
          name: 咔哒 ${{ steps.get_version.outputs.tag_name }} - 语言学习句子练习工具
          token: ${{ secrets.GITHUB_TOKEN }}
          repository: ${{ github.repository }}
          body: |
            🚀 **咔哒语言学习工具** ${{ steps.get_version.outputs.tag_name }} 版本发布
            
            ## 📥 下载说明
            - **`kadalingo-${{ steps.get_version.outputs.version }}-Setup.exe`**: 完整安装包，推荐大多数用户使用
            - **`kadalingo ${{ steps.get_version.outputs.version }}.exe`**: 便携版，无需安装直接运行
            
            ## ✨ 主要功能
            - 🎯 语言学习句子练习功能
            - 🌍 支持多语言界面
            - 🎨 现代化的用户界面设计
            - 📱 响应式设计，适配不同屏幕尺寸
            - 📝 AI 生成课程内容，助力高效学习
            
            ## 🔧 安装说明
            1. 下载对应的安装包
            2. 运行安装程序并按照提示安装
            3. 启动应用开始语言学习之旅

            如有问题，请访问 [项目主页](https://github.com/JianWang97/kadalingo) 或提交 [Issue](https://github.com/JianWang97/kadalingo/issues)。
          files: build/*.exe
          draft: false
          prerelease: false
          make_latest: true
        env:
          GITHUB_TOKEN: ${{ secrets.GITHUB_TOKEN }}
      
      - name: Upload build artifacts (for debugging)
        uses: actions/upload-artifact@v4
        if: failure() && steps.check_version.outputs.should_release == 'true'  # 只在失败时上传，用于调试
        with:
          name: build-artifacts
          path: build/
          retention-days: 7

      - name: Install AWS CLI
        if: success() && steps.check_version.outputs.should_release == 'true'
        run: |
          Invoke-WebRequest -Uri "https://awscli.amazonaws.com/AWSCLIV2.msi" -OutFile "AWSCLIV2.msi"
          Start-Process msiexec.exe -Wait -ArgumentList "/i AWSCLIV2.msi /quiet"
          aws --version

      - name: Configure AWS CLI for Cloudflare R2
        if: success() && steps.check_version.outputs.should_release == 'true'
        run: |
          aws configure set aws_access_key_id ${{ secrets.R2_ACCESS_KEY_ID }}
          aws configure set aws_secret_access_key ${{ secrets.R2_SECRET_ACCESS_KEY }}
          aws configure set region auto
          aws configure set endpoint-url https://${{ secrets.R2_ACCOUNT_ID }}.r2.cloudflarestorage.com

      - name: Upload to Cloudflare R2
        if: success() && steps.check_version.outputs.should_release == 'true'
        run: |
          # 上传安装包
          aws s3 cp "build/kadalingo-${{ steps.get_version.outputs.version }}-Setup.exe" "s3://${{ secrets.R2_BUCKET_NAME }}/releases/${{ steps.get_version.outputs.tag_name }}/"
          # 上传便携版
          aws s3 cp "build/kadalingo ${{ steps.get_version.outputs.version }}.exe" "s3://${{ secrets.R2_BUCKET_NAME }}/releases/${{ steps.get_version.outputs.tag_name }}/"
          # 生成并上传版本信息文件
          $versionInfo = @{
            latest_version = "${{ steps.get_version.outputs.version }}"
            release_date = (Get-Date).ToUniversalTime().ToString("yyyy-MM-ddTHH:mm:ssZ")
          } | ConvertTo-Json
          $versionInfo | Set-Content -Path version.json
          aws s3 cp version.json "s3://${{ secrets.R2_BUCKET_NAME }}/latest-version.json"
          
      - name: Skip release notification
        if: steps.check_version.outputs.should_release == 'false'
        run: |
          echo "🔄 版本检查: package.json 中的版本 v${{ steps.check_version.outputs.current_version }} 已经发布过，跳过本次发布"
          echo "💡 如需强制发布，请使用手动触发或创建新的版本标签"<|MERGE_RESOLUTION|>--- conflicted
+++ resolved
@@ -1,13 +1,9 @@
 name: Release
 
 on:
-<<<<<<< HEAD
-
-=======
   push:
     branches:
       - main
->>>>>>> 30431837
   workflow_dispatch:  # 允许手动触发
     inputs:
       version:
